#!/usr/bin/env node

/**
 * Module dependencies.
 */
var fs = require('fs'),
  os = require('os'),
  path = require('path'),
  util = require('util'),
  cliff = require('cliff'),
  mkdirp = require('mkdirp'),
  co = require('../lib/modules/console'),
  utils = require('../lib/util/utils'),
  starter = require('../lib/master/starter'),
  exec = require('child_process').exec,
  spawn = require('child_process').spawn,
  version = require('../package.json').version,
  adminClient = require('pomelo-admin').adminClient,
  constants = require('../lib/util/constants'),
  program = require('commander');

/**
 *  Constant Variables
 */
var TIME_INIT = 1 * 1000;
var TIME_KILL_WAIT = 5 * 1000;
var KILL_CMD_LUX = 'kill -9 `ps -ef|grep node|awk \'{print $2}\'`';
var KILL_CMD_WIN = 'taskkill /im node.exe /f';

var CUR_DIR = process.cwd();
var DEFAULT_GAME_SERVER_DIR = CUR_DIR;
var DEFAULT_USERNAME = 'admin';
var DEFAULT_PWD = 'admin';
var DEFAULT_ENV = 'development';
var DEFAULT_MASTER_HOST = '127.0.0.1';
var DEFAULT_MASTER_PORT = 3005;

var CONNECT_ERROR = 'Fail to connect to admin console server.';
var FILEREAD_ERROR = 'Fail to read the file, please check if the application is started legally.';
var CLOSEAPP_INFO = 'Closing the application......\nPlease wait......';
var ADD_SERVER_INFO = 'Successfully add server.';
var RESTART_SERVER_INFO = 'Successfully restart server.';
var INIT_PROJ_NOTICE = '\nThe default admin user is: \n\n'+ '  username'.green + ': admin\n  ' + 'password'.green+ ': admin\n\nYou can configure admin users by editing adminUser.json later.\n ';
var SCRIPT_NOT_FOUND = 'Fail to find an appropriate script to run,\nplease check the current work directory or the directory specified by option `--directory`.\n'.red;
var MASTER_HA_NOT_FOUND = 'Fail to find an appropriate masterha config file, \nplease check the current work directory or the arguments passed to.\n'.red;
var COMMAND_ERROR = 'Illegal command format. Use `pomelo --help` to get more info.\n'.red;
var DAEMON_INFO = 'The application is running in the background now.\n';

program.version(version);

program.command('init [path]')
  .description('create a new application')
  .action(function(path) {
    init(path || CUR_DIR);
  });

program.command('start')
  .description('start the application')
  .option('-e, --env <env>', 'the used environment', DEFAULT_ENV)
  .option('-D, --daemon', 'enable the daemon start')
  .option('-d, --directory, <directory>', 'the code directory', DEFAULT_GAME_SERVER_DIR)
  .option('-t, --type <server-type>,', 'start server type')
  .option('-i, --id <server-id>', 'start server id')
  .action(function(opts) {
    start(opts);
  });

program.command('list')
  .description('list the servers')
  .option('-u, --username <username>', 'administration user name', DEFAULT_USERNAME)
  .option('-p, --password <password>', 'administration password', DEFAULT_PWD)
  .option('-h, --host <master-host>', 'master server host', DEFAULT_MASTER_HOST)
  .option('-P, --port <master-port>', 'master server port', DEFAULT_MASTER_PORT)
  .action(function(opts) {
    list(opts);
  });

program.command('add')
  .description('add a new server')
  .option('-u, --username <username>', 'administration user name', DEFAULT_USERNAME)
  .option('-p, --password <password>', 'administration password', DEFAULT_PWD)
  .option('-h, --host <master-host>', 'master server host', DEFAULT_MASTER_HOST)
  .option('-P, --port <master-port>', 'master server port', DEFAULT_MASTER_PORT)
  .action(function() {
    var args = [].slice.call(arguments, 0);
    var opts = args[args.length - 1];
    opts.args = args.slice(0, -1);
    add(opts);
  });

program.command('stop')
  .description('stop the servers, for multiple servers, use `pomelo stop server-id-1 server-id-2`')
  .option('-u, --username <username>', 'administration user name', DEFAULT_USERNAME)
  .option('-p, --password <password>', 'administration password', DEFAULT_PWD)
  .option('-h, --host <master-host>', 'master server host', DEFAULT_MASTER_HOST)
  .option('-P, --port <master-port>', 'master server port', DEFAULT_MASTER_PORT)
  .action(function() {
    var args = [].slice.call(arguments, 0);
    var opts = args[args.length - 1];
    opts.serverIds = args.slice(0, -1);
    terminal('stop', opts);
  });

program.command('kill')
  .description('kill the application')
  .option('-u, --username <username>', 'administration user name', DEFAULT_USERNAME)
  .option('-p, --password <password>', 'administration password', DEFAULT_PWD)
  .option('-h, --host <master-host>', 'master server host', DEFAULT_MASTER_HOST)
  .option('-P, --port <master-port>', 'master server port', DEFAULT_MASTER_PORT)
  .option('-f, --force', 'using this option would kill all the node processes')
  .action(function() {
    var args = [].slice.call(arguments, 0);
    var opts = args[args.length - 1];
    opts.serverIds = args.slice(0, -1);
    terminal('kill', opts);
  });

program.command('restart')
  .description('restart the servers, for multiple servers, use `pomelo restart server-id-1 server-id-2`')
  .option('-u, --username <username>', 'administration user name', DEFAULT_USERNAME)
  .option('-p, --password <password>', 'administration password', DEFAULT_PWD)
  .option('-h, --host <master-host>', 'master server host', DEFAULT_MASTER_HOST)
  .option('-P, --port <master-port>', 'master server port', DEFAULT_MASTER_PORT)
  .option('-t, --type <server-type>,', 'start server type')
  .option('-i, --id <server-id>', 'start server id')
  .action(function(opts) {
    restart(opts);
  });

program.command('masterha')
  .description('start all the slaves of the master')
  .option('-d, --directory <directory>', 'the code directory', DEFAULT_GAME_SERVER_DIR)
  .action(function(opts) {
    startMasterha(opts);
  });

program.command('*')
  .action(function() {
    console.log(COMMAND_ERROR);
  });

program.parse(process.argv);

/**
 * Init application at the given directory `path`.
 *
 * @param {String} path
 */
function init(path) {
  console.log(INIT_PROJ_NOTICE);
  connectorType(function(type) {
    emptyDirectory(path, function(empty) {
      if(empty) {
        process.stdin.destroy();
        createApplicationAt(path, type);
      } else {
        confirm('Destination is not empty, continue? (y/n) [no] ', function(force) {
          process.stdin.destroy();
          if(force) {
            createApplicationAt(path, type);
          } else {
            abort('Fail to init a project'.red);
          }
        });
      }
    });
  });
}

/**
 * Create directory and files at the given directory `path`.
 *
 * @param {String} ph
 */
function createApplicationAt(ph, type) {
  var name = path.basename(path.resolve(CUR_DIR, ph));
  copy(path.join(__dirname, '../template/'), ph);
  mkdir(path.join(ph, 'game-server/logs'));
  mkdir(path.join(ph, 'shared'));
  // rmdir -r
  var rmdir = function(dir) {
    var list = fs.readdirSync(dir);
    for(var i = 0; i < list.length; i++) {
      var filename = path.join(dir, list[i]);
      var stat = fs.statSync(filename);
      if(filename === "." || filename === "..") {
      } else if(stat.isDirectory()) {
        rmdir(filename);
      } else {
        fs.unlinkSync(filename);
      }
    }
    fs.rmdirSync(dir);
  };
  setTimeout(function() {
    switch(type) {
      case '1':
         // use websocket
         var unlinkFiles = ['game-server/app.js.sio',
         'game-server/app.js.wss',
         'game-server/app.js.sio.wss',
         'web-server/app.js.https',
         'web-server/public/index.html.sio',
         'web-server/public/js/lib/pomeloclient.js',
         'web-server/public/js/lib/pomeloclient.js.wss',
         'web-server/public/js/lib/build/build.js.wss',
         'web-server/public/js/lib/socket.io.js'];
         for(var i = 0; i < unlinkFiles.length; ++i) {
            fs.unlinkSync(path.resolve(ph, unlinkFiles[i]));
         }
        break;
        case '2':
          // use socket.io
          var unlinkFiles = ['game-server/app.js',
          'game-server/app.js.wss',
          'game-server/app.js.sio.wss',
          'web-server/app.js.https',
          'web-server/public/index.html',
          'web-server/public/js/lib/component.json',
          'web-server/public/js/lib/pomeloclient.js.wss'];
          for(var i = 0; i < unlinkFiles.length; ++i) {
            fs.unlinkSync(path.resolve(ph, unlinkFiles[i]));
          }

          fs.renameSync(path.resolve(ph, 'game-server/app.js.sio'), path.resolve(ph, 'game-server/app.js'));
          fs.renameSync(path.resolve(ph, 'web-server/public/index.html.sio'), path.resolve(ph, 'web-server/public/index.html'));

          rmdir(path.resolve(ph, 'web-server/public/js/lib/build'));
          rmdir(path.resolve(ph, 'web-server/public/js/lib/local'));
          break;
        case '3':
          // use websocket wss
          var unlinkFiles = ['game-server/app.js.sio',
          'game-server/app.js',
          'game-server/app.js.sio.wss',
          'web-server/app.js',
          'web-server/public/index.html.sio',
          'web-server/public/js/lib/pomeloclient.js',
          'web-server/public/js/lib/pomeloclient.js.wss',
          'web-server/public/js/lib/build/build.js',
          'web-server/public/js/lib/socket.io.js'];
          for(var i = 0; i < unlinkFiles.length; ++i) {
            fs.unlinkSync(path.resolve(ph, unlinkFiles[i]));
          }

          fs.renameSync(path.resolve(ph, 'game-server/app.js.wss'), path.resolve(ph, 'game-server/app.js'));
          fs.renameSync(path.resolve(ph, 'web-server/app.js.https'), path.resolve(ph, 'web-server/app.js'));
          fs.renameSync(path.resolve(ph, 'web-server/public/js/lib/build/build.js.wss'), path.resolve(ph, 'web-server/public/js/lib/build/build.js'));
          break;
        case '4':
          // use socket.io wss
           var unlinkFiles = ['game-server/app.js.sio',
          'game-server/app.js',
          'game-server/app.js.wss',
          'web-server/app.js',
          'web-server/public/index.html',
          'web-server/public/js/lib/pomeloclient.js'];
          for(var i = 0; i < unlinkFiles.length; ++i) {
            fs.unlinkSync(path.resolve(ph, unlinkFiles[i]));
          }

          fs.renameSync(path.resolve(ph, 'game-server/app.js.sio.wss'), path.resolve(ph, 'game-server/app.js'));
          fs.renameSync(path.resolve(ph, 'web-server/app.js.https'), path.resolve(ph, 'web-server/app.js'));
          fs.renameSync(path.resolve(ph, 'web-server/public/index.html.sio'), path.resolve(ph, 'web-server/public/index.html'));
          fs.renameSync(path.resolve(ph, 'web-server/public/js/lib/pomeloclient.js.wss'), path.resolve(ph, 'web-server/public/js/lib/pomeloclient.js'));

          rmdir(path.resolve(ph, 'web-server/public/js/lib/build'));
          rmdir(path.resolve(ph, 'web-server/public/js/lib/local'));
          fs.unlinkSync(path.resolve(ph, 'web-server/public/js/lib/component.json'));
          break;
        case '5':
          // use socket.io wss
           var unlinkFiles = ['game-server/app.js.sio',
          'game-server/app.js',
          'game-server/app.js.wss',
          'game-server/app.js.sio.wss',
          'web-server/app.js.https',
          'web-server/public/index.html',
          'web-server/public/js/lib/component.json',
          'web-server/public/js/lib/pomeloclient.js.wss'];
          for(var i = 0; i < unlinkFiles.length; ++i) {
            fs.unlinkSync(path.resolve(ph, unlinkFiles[i]));
          }
          
          fs.renameSync(path.resolve(ph, 'game-server/app.js.udp'), path.resolve(ph, 'game-server/app.js'));
          rmdir(path.resolve(ph, 'web-server/public/js/lib/build'));
          rmdir(path.resolve(ph, 'web-server/public/js/lib/local'));
          break;
        }
        var replaceFiles = ['game-server/app.js',
        'game-server/package.json',
        'web-server/package.json'];
        for(var j = 0; j < replaceFiles.length; j++) {
          var str = fs.readFileSync(path.resolve(ph, replaceFiles[j])).toString();
          fs.writeFileSync(path.resolve(ph, replaceFiles[j]), str.replace('$', name));
        }
        var f = path.resolve(ph, 'game-server/package.json');
        var content = fs.readFileSync(f).toString();
        fs.writeFileSync(f, content.replace('#', version));
      }, TIME_INIT);
}


/**
 * Start application.
 *
 * @param {Object} opts options for `start` operation
 */
function start(opts) {
  var absScript = path.resolve(opts.directory, 'app.js');
  if (!fs.existsSync(absScript)) {
    abort(SCRIPT_NOT_FOUND);
  }

  var logDir = path.resolve(opts.directory, 'logs');
  if (!fs.existsSync(logDir)) {
    fs.mkdir(logDir);
  }
  
  var ls;
  var type = opts.type || constants.RESERVED.ALL;
  var params = [absScript, 'env=' + opts.env, 'type=' + type];
  if(!!opts.id) {
    params.push('startId=' + opts.id);
  }
  if (opts.daemon) {
    ls = spawn(process.execPath, params, {detached: true, stdio: 'ignore'});
    ls.unref();
    console.log(DAEMON_INFO);
    process.exit(0);
  } else {
    ls = spawn(process.execPath, params);
    ls.stdout.on('data', function(data) {
      console.log(data.toString());
    });
    ls.stderr.on('data', function(data) {
      console.log(data.toString());
    });
  }
}

/**
 * List pomelo processes.
 *
 * @param {Object} opts options for `list` operation
 */
function list(opts) {
  var id = 'pomelo_list_' + Date.now();
  connectToMaster(id, opts, function(client) {
    client.request(co.moduleId, {signal: 'list'}, function(err, data) {
      if(err) {
        console.error(err);
      }
      var servers = [];
      for(var key in data.msg) {
        servers.push(data.msg[key]);
      }
      var comparer = function(a, b) {
        if (a.serverType < b.serverType) {
          return -1;
        } else if (a.serverType > b.serverType) {
          return 1;
        } else if (a.serverId < b.serverId) {
          return -1;
        } else if (a.serverId > b.serverId) {
          return 1;
        } else {
          return 0;
        }
      };
      servers.sort(comparer);
      var rows = [];
      rows.push(['serverId', 'serverType', 'pid', 'rss(M)', 'heapTotal(M)', 'heapUsed(M)', 'uptime(m)']);
      servers.forEach(function(server) {
        rows.push([server.serverId, server.serverType, server.pid, server.rss, server.heapTotal, server.heapUsed, server.uptime]);
      });
      console.log(cliff.stringifyRows(rows, ['red', 'blue', 'green', 'cyan', 'magenta', 'white', 'yellow']));
      process.exit(0);
    });
  });
}

/**
 * Add server to application.
 *
 * @param {Object} opts options for `add` operation
 */
function add(opts) {
  var id = 'pomelo_add_' + Date.now();
  connectToMaster(id, opts, function(client) {
    client.request(co.moduleId, { signal: 'add', args: opts.args }, function(err) {
      if(err) {
        console.error(err);
      }
      else {
        console.info(ADD_SERVER_INFO);
      }
      process.exit(0);
    });
  });
}

/**
 * Terminal application.
 *
 * @param {String} signal stop/kill
 * @param {Object} opts options for `stop/kill` operation
 */
function terminal(signal, opts) {
  console.info(CLOSEAPP_INFO);
  // option force just for `kill`
  if(opts.force) {
    if (os.platform() === constants.PLATFORM.WIN) {
      exec(KILL_CMD_WIN);
    } else {
      exec(KILL_CMD_LUX);
    }
    process.exit(1);
    return;
  }
  var id = 'pomelo_terminal_' + Date.now();
  connectToMaster(id, opts, function(client) {
    client.request(co.moduleId, {
      signal: signal, ids: opts.serverIds
    }, function(err, msg) {
      if(err) {
        console.error(err);
      }
      if(signal === 'kill') {
        if(msg.code === 'ok') {
          console.log('All the servers have been terminated!');
        } else {
          console.log('There may be some servers remained:', msg.serverIds);
        }
      }
      process.exit(0);
    });
  });
}

function restart(opts) {
  var id = 'pomelo_restart_' + Date.now();
  var serverIds = [];
  var type = null;
  if(!!opts.id) {
    serverIds.push(opts.id);
  }
  if(!!opts.type) {
    type = opts.type;
  }
  connectToMaster(id, opts, function(client) {
    client.request(co.moduleId, { signal: 'restart', ids: serverIds, type: type}, function(err, fails) {
      if(!!err) {
        console.error(err);
      } else if(!!fails.length) {
        console.info('restart fails server ids: %j', fails);
      } else {
        console.info(RESTART_SERVER_INFO);
      }
      process.exit(0);
    });
  });
}

function connectToMaster(id, opts, cb) {
  var client = new adminClient({username: opts.username, password: opts.password, md5: true});
  client.connect(id, opts.host, opts.port, function(err) {
    if(err) {
      abort(CONNECT_ERROR + err.red);
    }
    if(typeof cb === 'function') {
      cb(client);
    }
  });
}

/**
 * Start master slaves.
 *
 * @param {String} option for `startMasterha` operation
 */
function startMasterha(opts) {
  var configFile = path.join(opts.directory, constants.FILEPATH.MASTER_HA);
  if(!fs.existsSync(configFile)) {
    abort(MASTER_HA_NOT_FOUND);
  }
  var masterha = require(configFile).masterha;
  for(var i=0; i<masterha.length; i++) {
    var server = masterha[i];
    server.mode = constants.RESERVED.STAND_ALONE;
    server.masterha = 'true';
    server.home = opts.directory;
    runServer(server);
  }
}

/**
 * Check if the given directory `path` is empty.
 *
 * @param {String} path
 * @param {Function} fn
 */
function emptyDirectory(path, fn) {
  fs.readdir(path, function(err, files) {
    if(err && 'ENOENT' !== err.code) {
      abort(FILEREAD_ERROR);
    }
    fn(!files || !files.length);
  });
}

/**
 * Prompt confirmation with the given `msg`.
 *
 * @param {String} msg
 * @param {Function} fn
 */
function confirm(msg, fn) {
  prompt(msg, function(val) {
    fn(/^ *y(es)?/i.test(val));
  });
}

/**
 * Prompt input with the given `msg` and callback `fn`.
 *
 * @param {String} msg
 * @param {Function} fn
 */
function prompt(msg, fn) {
  if(' ' === msg[msg.length - 1]) {
    process.stdout.write(msg);
  } else {
    console.log(msg);
  }
  process.stdin.setEncoding('ascii');
  process.stdin.once('data', function(data) {
    fn(data);
  }).resume();
}

/**
 * Exit with the given `str`.
 *
 * @param {String} str
 */
function abort(str) {
  console.error(str);
  process.exit(1);
}

/**
 * Copy template files to project.
 *
 * @param {String} origin
 * @param {String} target
 */
function copy(origin, target) {
  if(!fs.existsSync(origin)) {
    abort(origin + 'does not exist.');
  }
  if(!fs.existsSync(target)) {
    mkdir(target);
    console.log('   create : '.green + target);
  }
  fs.readdir(origin, function(err, datalist) {
    if(err) {
      abort(FILEREAD_ERROR);
    }
    for(var i = 0; i < datalist.length; i++) {
      var oCurrent = path.resolve(origin, datalist[i]);
      var tCurrent = path.resolve(target, datalist[i]);
      if(fs.statSync(oCurrent).isFile()) {
        fs.writeFileSync(tCurrent, fs.readFileSync(oCurrent, ''), '');
        console.log('   create : '.green + tCurrent);
      } else if(fs.statSync(oCurrent).isDirectory()) {
        copy(oCurrent, tCurrent);
      }
    }
  });
}

/**
 * Mkdir -p.
 *
 * @param {String} path
 * @param {Function} fn
 */
function mkdir(path, fn) {
  mkdirp(path, 0755, function(err){
    if(err) {
      throw err;
    }
    console.log('   create : '.green + path);
    if(typeof fn === 'function') {
      fn();
    }
  });
}

/**
 * Get user's choice on connector selecting
 * 
 * @param {Function} cb
 */
<<<<<<< HEAD
function connectorIsWs(cb) {
  prompt('Please select underly connector, 1 for native socket(also support websocket), 2 for socket.io(for browser based app): [1] ', function(msg) {
=======
function connectorType(cb) {
  prompt('Please select underly connector, 1 for websocket(native socket), 2 for socket.io, 3 for wss, 4 for socket.io(wss), 5 for udp: [1] ', function(msg) {
>>>>>>> c2268d3f
    switch(msg.trim()) {
      case '':
         cb(1);
         break;
      case '1':
      case '2':
      case '3':
      case '4':
      case '5':
         cb(msg.trim());
         break;
      default:
         console.log('Invalid choice! Please input 1 - 5.'.red + '\n');
         connectorType(cb);
         break;
    }
  });
}

/**
 * Run server.
 * 
 * @param {Object} server server information
 */
function runServer(server) {
  var cmd, key;
  var main = path.resolve(server.home, 'app.js');
  if(utils.isLocal(server.host)) {
    var options = [];
    options.push(main);
    for(key in server) {
      options.push(util.format('%s=%s', key, server[key]));
    }
    starter.localrun(process.execPath, null, options);
  } else {
    cmd = util.format('cd "%s" && "%s"', server.home, process.execPath);
    cmd += util.format(' "%s" ', main);
    for(key in server) {
      cmd += util.format(' %s=%s ', key, server[key]);
    }
    starter.sshrun(cmd, server.host);
  }
}<|MERGE_RESOLUTION|>--- conflicted
+++ resolved
@@ -603,13 +603,8 @@
  * 
  * @param {Function} cb
  */
-<<<<<<< HEAD
-function connectorIsWs(cb) {
-  prompt('Please select underly connector, 1 for native socket(also support websocket), 2 for socket.io(for browser based app): [1] ', function(msg) {
-=======
 function connectorType(cb) {
   prompt('Please select underly connector, 1 for websocket(native socket), 2 for socket.io, 3 for wss, 4 for socket.io(wss), 5 for udp: [1] ', function(msg) {
->>>>>>> c2268d3f
     switch(msg.trim()) {
       case '':
          cb(1);
