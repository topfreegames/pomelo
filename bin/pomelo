--- conflicted
+++ resolved
@@ -38,16 +38,12 @@
 var CONNECT_ERROR = 'Fail to connect to admin console server.';
 var FILEREAD_ERROR = 'Fail to read the file, please check if the application is started legally.';
 var CLOSEAPP_INFO = 'Closing the application......\nPlease wait......';
-<<<<<<< HEAD
-var ADD_SUCCESS_INFO= 'Successfully add server.';
-=======
 var ADD_SERVER_INFO = 'Successfully add server.';
 var INIT_PROJ_NOTICE = '\nThe default admin user is: \n\n'+ '  username'.green + ': admin\n  ' + 'password'.green+ ': admin\n\nYou can configure admin users by editing adminUser.json later.\n ';
 var SCRIPT_NOT_FOUND = 'Fail to find an appropriate script to run,\nplease check the current work directory or the directory specified by option `--directory`.\n'.red;
 var MASTER_HA_NOT_FOUND = 'Fail to find an appropriate masterha config file, \nplease check the current work directory or the arguments passed to.\n'.red;
 var COMMAND_ERROR = 'Illegal command format. Use `pomelo --help` to get more info.\n'.red;
 var DAEMON_INFO = 'The application is running in the background now.\n';
->>>>>>> 211e2dc8
 
 program.version(version);
 
@@ -66,53 +62,6 @@
     start(opts);
   });
 
-<<<<<<< HEAD
-var username, password, host, port;
-
-/**
- * Parse command arguments.
- */
-var args = process.argv.slice(2);
-
-(function() {
-  var arg = args.shift();
-  switch(arg) {
-  case '--help':
-    legalArgNum(0);
-    abort(USAGE);
-    break;
-  case '--version':
-    legalArgNum(0);
-    abort(version);
-    break;
-  case 'list':
-    parseUserAndPassword(list);
-    break;
-  case 'init':
-    legalArgNum(1);
-    init(args[0]);
-    break;
-  case 'start':
-    start();
-    break;
-  case 'add':
-    parseUserAndPassword(add);
-    break;
-  case 'stop':
-    parseUserAndPassword(terminal.bind(null, 'stop'));
-    break;
-  case 'kill':
-    parseUserAndPassword(terminal.bind(null, 'kill'));
-    break;
-  case 'masterha':
-    parseUserAndPassword(startMasterha);
-    break;
-  default:
-    abort(COMMAND_ERROR);
-    break;
-  }
-})();
-=======
 program.command('list')
   .description('list the servers')
   .option('-u, --username <username>', 'administration user name', DEFAULT_USERNAME)
@@ -176,7 +125,6 @@
   });
 
 program.parse(process.argv);
->>>>>>> 211e2dc8
 
 /**
  * Init application at the given directory `path`.
@@ -272,51 +220,6 @@
  *
  * @param {Object} opts options for `start` operation
  */
-<<<<<<< HEAD
-function start() {
-  var mode = DEV;
-  var param = args[0];
-  switch(args.length) {
-  case 0:
-    break;
-  case 1:
-    if(param === DEM) DAEMON = true;
-    else mode = param;
-    break;
-  case 2:
-    mode = param;
-    if(args[1] === DEM) DAEMON = true;
-    else abort(COMMAND_ERROR);
-    break;
-  default:
-    abort(COMMAND_ERROR);
-    break;
-  };
-  if(IF_HOME) {
-    var ls;
-    if(!DAEMON) {
-      ls = spawn(process.execPath, [path.resolve(HOME, 'app.js'), 'env=' + mode]);
-      ls.stdout.on('data', function(data) {
-        console.log(data.toString());
-      });
-      ls.stderr.on('data', function(data) {
-        console.log(data.toString());
-      });
-    } else {
-        var cmd = 'forever start app.js env=' + mode;
-        ls = exec(cmd, function(err, stdout, stderr) {
-          if(!!err) {
-            abort(INSTALLFOREVER_ERROR);
-          }
-          else {
-            console.info(RUNDAEMON_INFO);
-          }
-        });
-    }
-    fs.writeFile(TMP_FILE, mode + ':' + DAEMON);
-  } else abort(NOWORKSPACE_ERROR);
-};
-=======
 function start(opts) {
   var absScript = path.resolve(opts.directory, 'app.js');
   if (!fs.existsSync(absScript)) {
@@ -344,43 +247,12 @@
     });
   }
 }
->>>>>>> 211e2dc8
 
 /**
  * List pomelo processes.
  *
  * @param {Object} opts options for `list` operation
  */
-<<<<<<< HEAD
-function list() {
-  if(IF_WORKSPACE) {    
-    processHostAndPortArgs();
-    fs.readFile(TMP_FILE, function(err, data) {
-      if(err) abort(FILEREAD_ERROR);
-      var u = username || 'admin';
-      var p = password || 'admin';
-      var client = new adminClient({username: u, password: p, md5: true});
-      MASTER_JSON = require(MASTER_CONFIG);
-      var config = MASTER_JSON[data.toString().split(':')[0]];
-      var id = 'pomelo_list_' + Date.now();
-      client.connect(id, host || config.host, port || config.port, function(err) {
-        if(err) abort(CONNECT_ERROR + err.red);
-        else {
-          client.request(co.moduleId, {
-            signal: 'list'
-          }, function(err, data) {
-            if(err) console.error(err);            
-            var msg = data.msg;
-            var rows = [];
-            rows.push(['serverId', 'serverType', 'pid', 'heapUsed(M)', 'uptime(m)']);
-            for(var key in msg) {
-              var server = msg[key];
-              rows.push([server['serverId'], server['serverType'], server['pid'], server['heapUsed'], server['uptime']]);
-            }
-            console.log(cliff.stringifyRows(rows, ['red', 'blue', 'green', 'white', 'yellow']));
-            process.exit(0);
-          });
-=======
 function list(opts) {
   var id = 'pomelo_list_' + Date.now();
   connectToMaster(id, opts, function(client) {
@@ -403,7 +275,6 @@
           return 1;
         } else {
           return 0;
->>>>>>> 211e2dc8
         }
       };
       servers.sort(comparer);
@@ -420,36 +291,6 @@
 
 /**
  * Add server to application.
-<<<<<<< HEAD
- * 
- */
-function add() {
-  if(IF_WORKSPACE) {    
-    processHostAndPortArgs();
-    fs.readFile(TMP_FILE, function(err, data) {
-      if(err) abort(FILEREAD_ERROR);
-      var u = username || 'admin';
-      var p = password || 'admin';
-      var client = new adminClient({username: u, password: p, md5: true});
-      MASTER_JSON = require(MASTER_CONFIG);
-      var config = MASTER_JSON[data.toString().split(':')[0]];
-      var id = 'pomelo_add_' + Date.now();
-      client.connect(id, host || config.host, port || config.port, function(err) {
-        if(err) abort(CONNECT_ERROR + err.red);
-        else {
-          client.request(co.moduleId, {
-            signal: 'add', args: args
-          }, function(err, msg) {
-            if(err) console.error(err);            
-            else console.info(ADD_SUCCESS_INFO); 
-            process.exit(0);
-          });
-        }
-      });
-    });
-  } else abort(NOWORKSPACE_ERROR);
-};
-=======
  *
  * @param {Object} opts options for `add` operation
  */
@@ -467,7 +308,6 @@
     });
   });
 }
->>>>>>> 211e2dc8
 
 /**
  * Terminal application.
@@ -475,19 +315,6 @@
  * @param {String} signal stop/kill
  * @param {Object} opts options for `stop/kill` operation
  */
-<<<<<<< HEAD
-function terminal(signal) {
-  if(IF_WORKSPACE) {
-    console.info(CLOSEAPP_INFO);
-    var param = args.shift();
-    if(param === '--force') {
-      os.platform() === 'win32' ? exec(KILL_CMD_WIN):exec(KILL_CMD_LUX);
-      process.exit(1);
-      return;
-    } else {
-      if (param) args.unshift(param);
-      processHostAndPortArgs();
-=======
 function terminal(signal, opts) {
   console.info(CLOSEAPP_INFO);
   // option force just for `kill`
@@ -496,7 +323,6 @@
       exec(KILL_CMD_WIN);
     } else {
       exec(KILL_CMD_LUX);
->>>>>>> 211e2dc8
     }
     process.exit(1);
     return;
@@ -509,24 +335,9 @@
       if(err) {
         console.error(err.red);
       }
-<<<<<<< HEAD
-      client.connect(id, host || config.host, port || config.port, function(err) {
-        if(err) abort(CONNECT_ERROR + err.red);
-        client.request(co.moduleId, {
-          signal: signal, ids: args
-        }, function(err, msg) {
-          if(err) console.error(err);
-          setTimeout(function() {
-            if(msg && msg.status === 'all') fs.unlinkSync(TMP_FILE);
-            process.exit(0);
-          }, TIME_KILL_WAIT);
-        });
-      });
-=======
       setTimeout(function() {
         process.exit(0);
       }, TIME_KILL_WAIT);
->>>>>>> 211e2dc8
     });
   });
 }
@@ -691,7 +502,7 @@
 }
 
 /**
- * Run slave master.
+ * Run server.
  * 
  * @param {Object} server server information
  */
@@ -713,39 +524,4 @@
     }
     starter.sshrun(cmd, server.host);
   }
-<<<<<<< HEAD
-};
-
-/**
- * Process arguments for slave master.
- *
- * @param {string} command argument
- */
-function processHostAndPortArgs() {
-  var res = [];
-  for (var i = 0; i < args.length; ++i) {
-    switch(args[i]) {
-      case '-h':
-        if (i < args.length - 1) {
-          host = args[++i];
-        } else {
-          abort(COMMAND_ERROR);
-        }
-        break;
-      case '-P':
-         if (i < args.length - 1) {
-          port = args[++i];
-        } else {
-          abort(COMMAND_ERROR);
-        }
-        break;
-      default:
-        res.push(args[i]);
-        break;
-    }
-  }
-  args = res;
-}; 
-=======
-}
->>>>>>> 211e2dc8
+}