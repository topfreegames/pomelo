--- conflicted
+++ resolved
@@ -1,9 +1,7 @@
-<<<<<<< HEAD
 var protocol = require('pomelo-protocol');
 var pomelo = require('../../pomelo');
-=======
 var Package = require('pomelo-protocol').Package;
->>>>>>> 14d0677a
+
 
 var CODE_OK = 200;
 var CODE_OLD_CLIENT = 300;
