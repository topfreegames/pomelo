--- conflicted
+++ resolved
@@ -78,11 +78,7 @@
 };
 
 /**
-<<<<<<< HEAD
- * Send byte data package to client in batch.
-=======
- * Send byte data packages to client.
->>>>>>> ed206445
+ * Send byte data packages to client in batch.
  *
  * @param  {Buffer} msgs byte data
  */
