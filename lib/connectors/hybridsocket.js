--- conflicted
+++ resolved
@@ -143,17 +143,13 @@
 };
 
 var handleData = function(socket, msg) {
-<<<<<<< HEAD
   if(socket.state !== ST_WORKING) {
     return;
   }
 
-  msg = Message.decode(msg.body);
-=======
   var app = require('../../../pomelo').app;
   var abbrs = app.components.__dictionary__.getAbbrs();
   var protobuf = app.components.__protobuf__;
->>>>>>> 2d07f447
 
   msg = Message.decode(msg.body);
 
