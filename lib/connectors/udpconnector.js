--- conflicted
+++ resolved
@@ -42,28 +42,16 @@
 
 
 Connector.prototype.start = function(cb) {
-<<<<<<< HEAD
-  var self = this;
-  var app = require('../pomelo').app;
-
+  const app = require('../pomelo').app;
   this.protobuf = app.components.__protobuf__;
   this.decodeIO_protobuf = app.components.__decodeIO__protobuf__;
 
-  this.tcpServer = net.createServer();
-  this.socket = dgram.createSocket(this.type, function(msg, peer) {
-    var key = genKey(peer);
-    if(!self.clients[key]) {
-      var udpsocket = new UdpSocket(curId++, self.socket, peer);
-      self.clients[key] = udpsocket;
-=======
   this.socket = dgram.createSocket(this.type, (msg, peer) => {
     const key = _genKey(peer);
 
     if (!this.clients[key]) {
       const udpsocket = new UdpSocket(curId++, this.socket, peer);
       this.clients[key] = udpsocket;
->>>>>>> 54dcccb5
-
       udpsocket.on('handshake',
                    this.handshake.handle.bind(this.handshake, udpsocket));
 
