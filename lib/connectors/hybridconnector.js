--- conflicted
+++ resolved
@@ -94,43 +94,4 @@
 
 Connector.decode = Connector.prototype.decode = coder.decode;
 
-<<<<<<< HEAD
-var composeResponse = function(server, msgId, route, msgBody) {
-  if(!msgId || !route || !msgBody) {
-    return null;
-  }
-  msgBody = encodeBody(server, route, msgBody);
-  return Message.encode(msgId, Message.TYPE_RESPONSE, 0, null, msgBody);
-};
-
-var composePush = function(server, route, msgBody) {
-  if(!route || !msgBody){
-    return null;
-  }
-  msgBody = encodeBody(server, route, msgBody);
-  // encode use dictionary
-  var compressRoute = 0;
-  if(!!server.dictionary) {
-    var dict = server.dictionary.getDict();
-    if(!!server.connector.useDict && !!dict[route]) {
-      route = dict[route];
-      compressRoute = 1;
-    }
-  }
-  return Message.encode(0, Message.TYPE_PUSH, compressRoute, route, msgBody);
-};
-
-var encodeBody = function(server, route, msgBody) {
-    // encode use protobuf
-  if(!!server.protobuf && !!server.protobuf.getProtos().server[route]) {
-    msgBody = server.protobuf.encode(route, msgBody);
-  } else if(!!server.decodeIO_protobuf && !!server.decodeIO_protobuf.check(Constants.RESERVED.SERVER, route)) {
-     msgBody = server.decodeIO_protobuf.encode(route, msgBody);
-  } else {
-    msgBody = new Buffer(JSON.stringify(msgBody), 'utf8');
-  }
-  return msgBody;
-};
-=======
-Connector.encode = Connector.prototype.encode = coder.encode;
->>>>>>> ab7cf08b
+Connector.encode = Connector.prototype.encode = coder.encode;