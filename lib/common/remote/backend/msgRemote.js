--- conflicted
+++ resolved
@@ -23,20 +23,12 @@
   var sessionService = this.app.components.__backendSession__;
 
   if(!server) {
-<<<<<<< HEAD
     utils.invokeCallback(cb, new Error('server component not enable'));
-=======
-    cb(new Error('server component is not enabled.'));
->>>>>>> b90a432e
     return;
   }
 
   if(!sessionService) {
-<<<<<<< HEAD
-    utils.invokeCallback(cb, new Error('local session component not enable'));
-=======
-    cb(new Error('backend session component is not enabled'));
->>>>>>> b90a432e
+    utils.invokeCallback(cb, new Error('backend session component not enable'));
     return;
   }
 
@@ -44,12 +36,8 @@
   var backendSession = sessionService.create(session);
 
   // handle the request
-<<<<<<< HEAD
+
   server.handle(msg, lsession, function(err, resp) {
     utils.invokeCallback(cb, err, resp);
-=======
-  server.handle(msg, backendSession, function(err, resp) {
-    cb(err, resp);
->>>>>>> b90a432e
   });
 };