--- conflicted
+++ resolved
@@ -16,16 +16,11 @@
 Filter.prototype.before = function(serverId, msg, opts, next) {
   opts = opts||{};
   if (toobusy()) {
-<<<<<<< HEAD
-    rpc_logger.warn('Server is too busy for rpc request, serverId:' + serverId + ' msg: ' + msg);
+    rpcLogger.warn('Server too busy for rpc request, serverId:' + serverId + ' msg: ' + msg);
     var err =  new Error('Backend server ' + serverId + ' is too busy now!');
     err.code = 500;
     next(err);
-=======
-    rpcLogger.warn('Server too busy for rpc request, serverId:' + serverId + ' msg: ' + msg);
->>>>>>> 211e2dc8
-  }
-  else {
+  } else {
     next(serverId, msg, opts);
   }
 };