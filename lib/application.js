/*!
 * Pomelo -- proto
 * Copyright(c) 2012 xiechengchao <xiecc@163.com>
 * MIT Licensed
 */

/**
 * Module dependencies.
 */
var utils = require('./util/utils');
var logger = require('pomelo-logger').getLogger('pomelo', __filename);
var EventEmitter = require('events').EventEmitter;
var events = require('./util/events');
var appUtil = require('./util/appUtil');
var Constants = require('./util/constants');
var appManager = require('./common/manager/appManager');
var fs = require('fs');
var path = require('path');

/**
 * Application prototype.
 *
 * @module
 */
var Application = module.exports = {};

/**
 * Application states
 */
var STATE_INITED  = 1;  // app has inited
var STATE_START = 2;  // app start
var STATE_STARTED = 3;  // app has started
var STATE_STOPED  = 4;  // app has stoped

/**
 * Initialize the server.
 *
 *   - setup default configuration
 */
Application.init = function(opts) {
  opts = opts || {};
  this.loaded = [];       // loaded component list
  this.components = {};   // name -> component map
  this.settings = {};     // collection keep set/get
  var base = opts.base || path.dirname(require.main.filename);
  this.set(Constants.RESERVED.BASE, base, true);
  this.event = new EventEmitter();  // event object to sub/pub events

  // current server info
  this.serverId = null;   // current server id
  this.serverType = null; // current server type
  this.curServer = null;  // current server info
  this.startTime = null; // current server start time

  // global server infos
  this.master = null;         // master server info
  this.servers = {};          // current global server info maps, id -> info
  this.serverTypeMaps = {};   // current global type maps, type -> [info]
  this.serverTypes = [];      // current global server type list
  this.lifecycleCbs = {};     // current server custom lifecycle callbacks
  this.clusterSeq = {};       // cluster id seqence

  appUtil.defaultConfiguration(this);

  this.state = STATE_INITED;
  logger.info('application inited: %j', this.getServerId());
};

/**
 * Get application base path
 *
 *  // cwd: /home/game/
 *  pomelo start
 *  // app.getBase() -> /home/game
 *
 * @return {String} application base path
 *
 * @memberOf Application
 */
Application.getBase = function() {
  return this.get(Constants.RESERVED.BASE);
<<<<<<< HEAD
=======
};

/**
 * Configure logger with {$base}/config/log4js.json
 * 
 * @param {Object} logger pomelo-logger instance without configuration
 *
 * @memberOf Application
 */
Application.configureLogger = function(logger) {
  if (process.env.POMELO_LOGGER !== 'off') {
    var base = this.getBase();
    logger.configure(path.join(base, Constants.FILEPATH.LOG), {serverId: this.serverId, base: base});
  }
>>>>>>> e3201057
};

/**
 * add a filter to before and after filter
 *
 * @param {Object} filter provide before and after filter method.
 *                        A filter should have two methods: before and after.
 * @memberOf Application
 */
Application.filter = function (filter) {
  this.before(filter);
  this.after(filter);
};

/**
 * Add before filter.
 *
 * @param {Object|Function} bf before fileter, bf(msg, session, next)
 * @memberOf Application
 */
Application.before = function (bf) {
  addFilter(this, Constants.KEYWORDS.BEFORE_FILTER, bf);
};

/**
 * Add after filter.
 *
 * @param {Object|Function} af after filter, `af(err, msg, session, resp, next)`
 * @memberOf Application
 */
Application.after = function (af) {
  addFilter(this, Constants.KEYWORDS.AFTER_FILTER, af);
};

/**
 * add a global filter to before and after global filter
 *
 * @param {Object} filter provide before and after filter method.
 *                        A filter should have two methods: before and after.
 * @memberOf Application
 */
Application.globalFilter = function (filter) {
  this.globalBefore(filter);
  this.globalAfter(filter);
};

/**
 * Add global before filter.
 *
 * @param {Object|Function} bf before fileter, bf(msg, session, next)
 * @memberOf Application
 */
Application.globalBefore = function (bf) {
  addFilter(this, Constants.KEYWORDS.GLOBAL_BEFORE_FILTER, bf);
};

/**
 * Add global after filter.
 *
 * @param {Object|Function} af after filter, `af(err, msg, session, resp, next)`
 * @memberOf Application
 */
Application.globalAfter = function (af) {
  addFilter(this, Constants.KEYWORDS.GLOBAL_AFTER_FILTER, af);
};

/**
 * Add rpc before filter.
 *
 * @param {Object|Function} bf before fileter, bf(serverId, msg, opts, next)
 * @memberOf Application
 */
Application.rpcBefore = function(bf) {
  addFilter(this, Constants.KEYWORDS.RPC_BEFORE_FILTER, bf);
};

/**
 * Add rpc after filter.
 *
 * @param {Object|Function} af after filter, `af(serverId, msg, opts, next)`
 * @memberOf Application
 */
Application.rpcAfter = function(af) {
  addFilter(this, Constants.KEYWORDS.RPC_AFTER_FILTER, af);
};

/**
 * add a rpc filter to before and after rpc filter
 *
 * @param {Object} filter provide before and after filter method.
 *                        A filter should have two methods: before and after.
 * @memberOf Application
 */
Application.rpcFilter = function(filter) {
  this.rpcBefore(filter);
  this.rpcAfter(filter);
};

/**
 * Load component
 *
 * @param  {String} name    (optional) name of the component
 * @param  {Object} component component instance or factory function of the component
 * @param  {[type]} opts    (optional) construct parameters for the factory function
 * @return {Object}     app instance for chain invoke
 * @memberOf Application
 */
Application.load = function(name, component, opts) {
  if(typeof name !== 'string') {
    opts = component;
    component = name;
    name = null;
    if(typeof component.name === 'string') {
      name = component.name;
    }
  }

  if(typeof component === 'function') {
    component = component(this, opts);
  }

  if(!name && typeof component.name === 'string') {
    name = component.name;
  }

  if(name && this.components[name]) {
    // ignore duplicat component
    logger.warn('ignore duplicate component: %j', name);
    return;
  }

  this.loaded.push(component);
  if(name) {
    // components with a name would get by name throught app.components later.
    this.components[name] = component;
  }

  return this;
};

/**
 * Load Configure json file to settings.
 *
 * @param {String} key environment key
 * @param {String} val environment value
 * @return {Server|Mixed} for chaining, or the setting value
 * @memberOf Application
 */
Application.loadConfig = function (key, val) {
  var env = this.get(Constants.RESERVED.ENV);
  val = require(val);
  if (val[env]) {
    val = val[env];
  }
  this.set(key, val);
};

/**
 * Set the route function for the specified server type.
 *
 * Examples:
 *
 *  app.route('area', routeFunc);
 *
 *  var routeFunc = function(session, msg, app, cb) {
 *    // all request to area would be route to the first area server
 *    var areas = app.getServersByType('area');
 *    cb(null, areas[0].id);
 *  };
 *
 * @param  {String} serverType server type string
 * @param  {Function} routeFunc  route function. routeFunc(session, msg, app, cb)
 * @return {Object}     current application instance for chain invoking
 * @memberOf Application
 */
Application.route = function(serverType, routeFunc) {
  var routes = this.get(Constants.KEYWORDS.ROUTE);
  if(!routes) {
    routes = {};
    this.set(Constants.KEYWORDS.ROUTE, routes);
  }
  routes[serverType] = routeFunc;
  return this;
};

/**
 * Set before stop function. It would perform before servers stop.
 *
 * @param  {Function} fun before close function
 * @return {Void}
 * @memberOf Application
 */
Application.beforeStopHook = function(fun) {
  logger.warn('this method was deprecated in pomelo 0.8');
  if(!!fun && typeof fun === 'function') {
    this.set(Constants.KEYWORDS.BEFORE_STOP_HOOK, fun);
  }
};

/**
 * Start application. It would load the default components and start all the loaded components.
 *
 * @param  {Function} cb callback function
 * @memberOf Application
 */
 Application.start = function(cb) {
  this.startTime = Date.now();
  if(this.state > STATE_INITED) {
    utils.invokeCallback(cb, new Error('application has already start.'));
    return;
  }
  var self = this;
<<<<<<< HEAD
  var startUp = function() {
    appUtil.optComponents(self.loaded, Constants.RESERVED.START, function(err) {
      self.state = STATE_START;
      if(err) {
        utils.invokeCallback(cb, err);
      } else {
        logger.info('%j enter after start...', self.getServerId());
        self.afterStart(cb);
      }
    });
  };
  var beforeFun = this.lifecycleCbs[Constants.LIFECYCLE.BEFORE_STARTUP];
  if(!!beforeFun) {
    beforeFun.call(null, this, startUp);
  } else {
    startUp();
  }
=======
  appUtil.startByType(self, function() {
    appUtil.loadDefaultComponents(self);
    var startUp = function() {
      appUtil.optComponents(self.loaded, Constants.RESERVED.START, function(err) {
        self.state = STATE_START;
        if(err) {
          utils.invokeCallback(cb, err);
        } else {
          logger.info('%j enter after start...', self.getServerId());
          self.afterStart(cb);
        }
      });
    };
    var beforeFun = self.lifecycleCbs[Constants.LIFECYCLE.BEFORE_STARTUP];
    if(!!beforeFun) {
      beforeFun.call(null, self, startUp);
    } else {
      startUp();
    }
  });
>>>>>>> e3201057
};

/**
 * Lifecycle callback for after start.
 *
 * @param  {Function} cb callback function
 * @return {Void}
 */
Application.afterStart = function(cb) {
  if(this.state !== STATE_START) {
    utils.invokeCallback(cb, new Error('application is not running now.'));
    return;
  }

  var afterFun = this.lifecycleCbs[Constants.LIFECYCLE.AFTER_STARTUP];
  var self = this;
  appUtil.optComponents(this.loaded, Constants.RESERVED.AFTER_START, function(err) {
    self.state = STATE_STARTED;
    var id = self.getServerId();
    if(!err) {
      logger.info('%j finish start', id);
    }
    if(!!afterFun) {
      afterFun.call(null, self, function() {
        utils.invokeCallback(cb, err);
      });
    } else {
      utils.invokeCallback(cb, err);
    }
    var usedTime = Date.now() - self.startTime;
    logger.info('%j startup in %s ms', id, usedTime);
    self.event.emit(events.START_SERVER, id);
  });
};

/**
 * Stop components.
 *
 * @param  {Boolean} force whether stop the app immediately
 */
Application.stop = function(force) {
  if(this.state > STATE_STARTED) {
    logger.warn('[pomelo application] application is not running now.');
    return;
  }
  this.state = STATE_STOPED;
  var self = this;
  
  this.stopTimer = setTimeout(function() {
    process.exit(0);
  }, Constants.TIME.TIME_WAIT_STOP);

  var shutDown = function() {
    appUtil.stopComps(self.loaded, 0, force, function() {
      if(!!self.stopTimer) {
        clearTimeout(self.stopTimer);
      }
      if(force) {
        process.exit(0);
      }
    });
  };
  var fun = this.get(Constants.KEYWORDS.BEFORE_STOP_HOOK);
  var stopFun = this.lifecycleCbs[Constants.LIFECYCLE.BEFORE_SHUTDOWN];
  if(!!stopFun) {
    stopFun.call(null, this, shutDown);
  } else if(!!fun) {
    utils.invokeCallback(fun, self, shutDown);
  } else {
    shutDown();
  }
};

/**
 * Assign `setting` to `val`, or return `setting`'s value.
 *
 * Example:
 *
 *  app.set('key1', 'value1');
 *  app.get('key1');  // 'value1'
 *  app.key1;         // undefined
 *
 *  app.set('key2', 'value2', true);
 *  app.get('key2');  // 'value2'
 *  app.key2;         // 'value2'
 *
 * @param {String} setting the setting of application
 * @param {String} val the setting's value
 * @param {Boolean} attach whether attach the settings to application
 * @return {Server|Mixed} for chaining, or the setting value
 * @memberOf Application
 */
Application.set = function (setting, val, attach) {
  if (arguments.length === 1) {
    return this.settings[setting];
  }
  this.settings[setting] = val;
  if(attach) {
    this[setting] = val;
  }
  return this;
};

/**
 * Get property from setting
 *
 * @param {String} setting application setting
 * @return {String} val
 * @memberOf Application
 */
Application.get = function (setting) {
  return this.settings[setting];
};

/**
 * Check if `setting` is enabled.
 *
 * @param {String} setting application setting
 * @return {Boolean}
 * @memberOf Application
 */
Application.enabled = function (setting) {
  return !!this.get(setting);
};

/**
 * Check if `setting` is disabled.
 *
 * @param {String} setting application setting
 * @return {Boolean}
 * @memberOf Application
 */
Application.disabled = function (setting) {
  return !this.get(setting);
};

/**
 * Enable `setting`.
 *
 * @param {String} setting application setting
 * @return {app} for chaining
 * @memberOf Application
 */
Application.enable = function (setting) {
  return this.set(setting, true);
};

/**
 * Disable `setting`.
 *
 * @param {String} setting application setting
 * @return {app} for chaining
 * @memberOf Application
 */
Application.disable = function (setting) {
  return this.set(setting, false);
};

/**
 * Configure callback for the specified env and server type.
 * When no env is specified that callback will
 * be invoked for all environments and when no type is specified
 * that callback will be invoked for all server types.
 *
 * Examples:
 *
 *  app.configure(function(){
 *    // executed for all envs and server types
 *  });
 *
 *  app.configure('development', function(){
 *    // executed development env
 *  });
 *
 *  app.configure('development', 'connector', function(){
 *    // executed for development env and connector server type
 *  });
 *
 * @param {String} env application environment
 * @param {Function} fn callback function
 * @param {String} type server type
 * @return {Application} for chaining
 * @memberOf Application
 */
Application.configure = function (env, type, fn) {
  var args = [].slice.call(arguments);
  fn = args.pop();
  env = type = Constants.RESERVED.ALL;

  if(args.length > 0) {
    env = args[0];
  }
  if(args.length > 1) {
    type = args[1];
  }

  if (env === Constants.RESERVED.ALL || contains(this.settings.env, env)) {
    if (type === Constants.RESERVED.ALL || contains(this.settings.serverType, type)) {
      fn.call(this);
    }
  }
  return this;
};

/**
 * Register admin modules. Admin modules is the extends point of the monitor system.
 *
 * @param {String} module (optional) module id or provoided by module.moduleId
 * @param {Object} module module object or factory function for module
 * @param {Object} opts construct parameter for module
 * @memberOf Application
 */
Application.registerAdmin = function(moduleId, module, opts) {
  var modules = this.get(Constants.KEYWORDS.MODULE);
  if(!modules) {
    modules = {};
    this.set(Constants.KEYWORDS.MODULE, modules);
  }

  if(typeof moduleId !== 'string') {
    opts = module;
    module = moduleId;
    if(module) {
      moduleId = module.moduleId;
    }
  }

  if(!moduleId){
    return;
  }

  modules[moduleId] = {
    moduleId: moduleId,
    module: module,
    opts: opts
  };
};

/**
 * Use plugin.
 *
 * @param  {Object} plugin plugin instance
 * @param  {[type]} opts    (optional) construct parameters for the factory function
 * @memberOf Application
 */
Application.use = function(plugin, opts) {
  if(!plugin.components) {
    logger.error('invalid components, no components exist');
    return;
  }
  
  var self = this;
  var dir = path.dirname(plugin.components);

  if(!fs.existsSync(plugin.components)) {
    logger.error('fail to find components, find path: %s', plugin.components);
    return;
  }

  fs.readdirSync(plugin.components).forEach(function (filename) {
    if (!/\.js$/.test(filename)) {
      return;
    }
    var name = path.basename(filename, '.js');
    var param = opts[name] || {};
    var absolutePath = path.join(dir, Constants.DIR.COMPONENT, filename);
    if(!fs.existsSync(absolutePath)) {
      logger.error('component %s not exist at %s', name, absolutePath);
    } else {
      self.load(require(absolutePath), param);
    }
  });

  // load events
  if(!plugin.events) {
    return;
  } else {
    if(!fs.existsSync(plugin.events)) {
      logger.error('fail to find events, find path: %s', plugin.events);
      return;
    }

    fs.readdirSync(plugin.events).forEach(function (filename) {
      if (!/\.js$/.test(filename)) {
        return;
      }
      var absolutePath = path.join(dir, Constants.DIR.EVENT, filename);
      if(!fs.existsSync(absolutePath)) {
        logger.error('events %s not exist at %s', filename, absolutePath);
      } else {
        bindEvents(require(absolutePath), self);
      }
    });
  }
};

/**
 * Application transaction. Transcation includes conditions and handlers, if conditions are satisfied, handlers would be executed.
 * And you can set retry times to execute handlers. The transaction log is in file logs/transaction.log.
 *
 * @param {String} name transaction name
 * @param {Object} conditions functions which are called before transaction
 * @param {Object} handlers functions which are called during transaction
 * @param {Number} retry retry times to execute handlers if conditions are successfully executed
 * @memberOf Application
 */
Application.transaction = function(name, conditions, handlers, retry) {
  appManager.transaction(name, conditions, handlers, retry);
};

/**
 * Get master server info.
 *
 * @return {Object} master server info, {id, host, port}
 * @memberOf Application
 */
Application.getMaster = function() {
  return this.master;
};

/**
 * Get current server info.
 *
 * @return {Object} current server info, {id, serverType, host, port}
 * @memberOf Application
 */
Application.getCurServer = function() {
  return this.curServer;
};

/**
 * Get current server id.
 *
 * @return {String|Number} current server id from servers.json
 * @memberOf Application
 */
Application.getServerId = function() {
  return this.serverId;
};

/**
 * Get current server type.
 *
 * @return {String|Number} current server type from servers.json
 * @memberOf Application
 */
Application.getServerType = function() {
  return this.serverType;
};

/**
 * Get all the current server infos.
 *
 * @return {Object} server info map, key: server id, value: server info
 * @memberOf Application
 */
Application.getServers = function() {
  return this.servers;
};

/**
 * Get all server infos from servers.json.
 *
 * @return {Object} server info map, key: server id, value: server info
 * @memberOf Application
 */
Application.getServersFromConfig = function() {
  return this.get(Constants.KEYWORDS.SERVER_MAP);
};

/**
 * Get all the server type.
 *
 * @return {Array} server type list
 * @memberOf Application
 */
Application.getServerTypes = function() {
  return this.serverTypes;
};

/**
 * Get server info by server id from current server cluster.
 *
 * @param  {String} serverId server id
 * @return {Object} server info or undefined
 * @memberOf Application
 */
Application.getServerById = function(serverId) {
  return this.servers[serverId];
};

/**
 * Get server info by server id from servers.json.
 *
 * @param  {String} serverId server id
 * @return {Object} server info or undefined
 * @memberOf Application
 */

Application.getServerFromConfig = function(serverId) {
  return this.get(Constants.KEYWORDS.SERVER_MAP)[serverId];
};

/**
 * Get server infos by server type.
 *
 * @param  {String} serverType server type
 * @return {Array}      server info list
 * @memberOf Application
 */
Application.getServersByType = function(serverType) {
  return this.serverTypeMaps[serverType];
};

/**
 * Check the server whether is a frontend server
 *
 * @param  {server}  server server info. it would check current server
 *            if server not specified
 * @return {Boolean}
 *
 * @memberOf Application
 */
Application.isFrontend = function(server) {
  server = server || this.getCurServer();
  return !!server && server.frontend === 'true';
};

/**
 * Check the server whether is a backend server
 *
 * @param  {server}  server server info. it would check current server
 *            if server not specified
 * @return {Boolean}
 * @memberOf Application
 */
Application.isBackend = function(server) {
  server = server || this.getCurServer();
  return !!server && !server.frontend;
};

/**
 * Check whether current server is a master server
 *
 * @return {Boolean}
 * @memberOf Application
 */
Application.isMaster = function() {
  return this.serverType === Constants.RESERVED.MASTER;
};

/**
 * Add new server info to current application in runtime.
 *
 * @param {Array} servers new server info list
 * @memberOf Application
 */
Application.addServers = function(servers) {
  if(!servers || !servers.length) {
    return;
  }

  var item, slist;
  for(var i=0, l=servers.length; i<l; i++) {
    item = servers[i];
    // update global server map
    this.servers[item.id] = item;

    // update global server type map
    slist = this.serverTypeMaps[item.serverType];
    if(!slist) {
      this.serverTypeMaps[item.serverType] = slist = [];
    }
    replaceServer(slist, item);

    // update global server type list
    if(this.serverTypes.indexOf(item.serverType) < 0) {
      this.serverTypes.push(item.serverType);
    }
  }
  this.event.emit(events.ADD_SERVERS, servers);
};

/**
 * Remove server info from current application at runtime.
 *
 * @param  {Array} ids server id list
 * @memberOf Application
 */
Application.removeServers = function(ids) {
  if(!ids || !ids.length) {
    return;
  }

  var id, item, slist;
  for(var i=0, l=ids.length; i<l; i++) {
    id = ids[i];
    item = this.servers[id];
    if(!item) {
      continue;
    }
    // clean global server map
    delete this.servers[id];

    // clean global server type map
    slist = this.serverTypeMaps[item.serverType];
    removeServer(slist, id);
    // TODO: should remove the server type if the slist is empty?
  }
  this.event.emit(events.REMOVE_SERVERS, ids);
};

/**
 * Replace server info from current application at runtime.
 *
 * @param  {Object} server id map
 * @memberOf Application
 */
Application.replaceServers = function(servers) {
  if(!servers){
    return;
  }

  this.servers = servers;
  this.serverTypeMaps = {};
  this.serverTypes = [];
  var serverArray = [];
  for(var id in servers){
    var server = servers[id];
    var serverType = server[Constants.RESERVED.SERVER_TYPE];
    var slist = this.serverTypeMaps[serverType];
    if(!slist) {
      this.serverTypeMaps[serverType] = slist = [];
    }
    this.serverTypeMaps[serverType].push(server);
    // update global server type list
    if(this.serverTypes.indexOf(serverType) < 0) {
      this.serverTypes.push(serverType);
    }
    serverArray.push(server);
  }
  this.event.emit(events.REPLACE_SERVERS, serverArray);
};

/**
 * Add crons from current application at runtime.
 *
 * @param  {Array} crons new crons would be added in application
 * @memberOf Application
 */
Application.addCrons = function(crons) {
  if(!crons || !crons.length) {
    logger.warn('crons is not defined.');
    return;
  }
  this.event.emit(events.ADD_CRONS, crons);
};

/**
 * Remove crons from current application at runtime.
 *
 * @param  {Array} crons old crons would be removed in application
 * @memberOf Application
 */
Application.removeCrons = function(crons) {
  if(!crons || !crons.length) {
    logger.warn('ids is not defined.');
    return;
  }
  this.event.emit(events.REMOVE_CRONS, crons);
};

var replaceServer = function(slist, serverInfo) {
  for(var i=0, l=slist.length; i<l; i++) {
    if(slist[i].id === serverInfo.id) {
      slist[i] = serverInfo;
      return;
    }
  }
  slist.push(serverInfo);
};

var removeServer = function(slist, id) {
  if(!slist || !slist.length) {
    return;
  }

  for(var i=0, l=slist.length; i<l; i++) {
    if(slist[i].id === id) {
      slist.splice(i, 1);
      return;
    }
  }
};

var contains = function(str, settings) {
  if(!settings) {
    return false;
  }

  var ts = settings.split("|");
  for(var i=0, l=ts.length; i<l; i++) {
    if(str === ts[i]) {
      return true;
    }
  }
  return false;
};

var bindEvents = function(Event, app) {
  var emethods = new Event(app);
  for(var m in emethods) {
    if(typeof emethods[m] === 'function') {
      app.event.on(m, emethods[m].bind(emethods));
    }
  }
};

var addFilter = function(app, type, filter) {
 var filters = app.get(type);
  if(!filters) {
    filters = [];
    app.set(type, filters);
  }
  filters.push(filter);
};<|MERGE_RESOLUTION|>--- conflicted
+++ resolved
@@ -79,8 +79,6 @@
  */
 Application.getBase = function() {
   return this.get(Constants.RESERVED.BASE);
-<<<<<<< HEAD
-=======
 };
 
 /**
@@ -95,7 +93,6 @@
     var base = this.getBase();
     logger.configure(path.join(base, Constants.FILEPATH.LOG), {serverId: this.serverId, base: base});
   }
->>>>>>> e3201057
 };
 
 /**
@@ -307,26 +304,8 @@
     utils.invokeCallback(cb, new Error('application has already start.'));
     return;
   }
+  
   var self = this;
-<<<<<<< HEAD
-  var startUp = function() {
-    appUtil.optComponents(self.loaded, Constants.RESERVED.START, function(err) {
-      self.state = STATE_START;
-      if(err) {
-        utils.invokeCallback(cb, err);
-      } else {
-        logger.info('%j enter after start...', self.getServerId());
-        self.afterStart(cb);
-      }
-    });
-  };
-  var beforeFun = this.lifecycleCbs[Constants.LIFECYCLE.BEFORE_STARTUP];
-  if(!!beforeFun) {
-    beforeFun.call(null, this, startUp);
-  } else {
-    startUp();
-  }
-=======
   appUtil.startByType(self, function() {
     appUtil.loadDefaultComponents(self);
     var startUp = function() {
@@ -347,7 +326,6 @@
       startUp();
     }
   });
->>>>>>> e3201057
 };
 
 /**
