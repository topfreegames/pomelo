module.exports = {
  ADD_SERVERS: 'add_servers',
  REMOVE_SERVERS: 'remove_servers',
  REPLACE_SERVERS: 'replace_servers',
  BIND_SESSION: 'bind_session',
<<<<<<< HEAD
  CLOSE_SESSION: 'close_session'
=======
 	CLOSE_SESSION: 'close_session',
 	ADD_CRONS: 'add_crons',
 	REMOVE_CRONS: 'remove_crons'
>>>>>>> b90a432e
};<|MERGE_RESOLUTION|>--- conflicted
+++ resolved
@@ -3,11 +3,7 @@
   REMOVE_SERVERS: 'remove_servers',
   REPLACE_SERVERS: 'replace_servers',
   BIND_SESSION: 'bind_session',
-<<<<<<< HEAD
-  CLOSE_SESSION: 'close_session'
-=======
  	CLOSE_SESSION: 'close_session',
  	ADD_CRONS: 'add_crons',
  	REMOVE_CRONS: 'remove_crons'
->>>>>>> b90a432e
 };