--- conflicted
+++ resolved
@@ -37,13 +37,9 @@
     app.load(pomelo.localSession, app.get('localSessionConfig'));
     app.load(pomelo.channel, app.get('channelConfig'));
     app.load(pomelo.server, app.get('serverConfig'));
-<<<<<<< HEAD
-=======
-    app.load(pomelo.scheduler, app.get('schedulerConfig'));
     if(app.get('globalChannelConfig')) {
       app.load(pomelo.globalChannel, app.get('globalChannelConfig'));
     }
->>>>>>> 7d6bd4e8
   }
   app.load(pomelo.monitor, app.get('monitorConfig'));
 };
