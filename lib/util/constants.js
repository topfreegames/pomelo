'use strict';

module.exports = {
  KEYWORDS: {
    BEFORE_FILTER: '__befores__',
    AFTER_FILTER: '__afters__',
    GLOBAL_BEFORE_FILTER: '__globalBefores__',
    GLOBAL_AFTER_FILTER: '__globalAfters__',
    ROUTE: '__routes__',
    BEFORE_STOP_HOOK: '__beforeStopHook__',
    MODULE: '__modules__',
    SERVER_MAP: '__serverMap__',
    RPC_BEFORE_FILTER: '__rpcBefores__',
    RPC_AFTER_FILTER: '__rpcAfters__',
    MASTER_WATCHER: '__masterwatcher__',
    MONITOR_WATCHER: '__monitorwatcher__'
  },

  FILEPATH: {
    MONITOR: '/config/monitorConfig.json',
    SERVER: '/config/servers.json',
    CRON: '/config/crons.json',
    LOG: '/config/log4js.json',
    SERVER_PROTOS: '/config/serverProtos.json',
    CLIENT_PROTOS: '/config/clientProtos.json',
    MASTER_HA: '/config/masterha.json',
    LIFECYCLE: '/lifecycle.js',
    SERVER_DIR: '/app/servers/',
    CONFIG_DIR: '/config'
  },

  DIR: {
    HANDLER: 'handler',
    REMOTE: 'remote',
    CRON: 'cron',
    LOG: 'logs',
    SCRIPT: 'scripts',
    EVENT: 'events',
    COMPONENT: 'components'
  },

  RESERVED: {
    BASE: 'base',
    MAIN: 'main',
    MONITOR: 'monitorConfig',
    SERVERS: 'servers',
    ENV: 'env',
    CPU: 'cpu',
    ENV_DEV: 'development',
    ENV_PRO: 'production',
    ALL: 'all',
    SERVER_TYPE: 'serverType',
    SERVER_ID: 'serverId',
    CURRENT_SERVER: 'curServer',
    MODE: 'mode',
    TYPE: 'type',
    CLUSTER: 'clusters',
    STAND_ALONE: 'stand-alone',
    START: 'start',
    AFTER_START: 'afterStart',
    CRONS: 'crons',
    ERROR_HANDLER: 'errorHandler',
    GLOBAL_ERROR_HANDLER: 'globalErrorHandler',
    AUTO_RESTART: 'auto-restart',
    RESTART_FORCE: 'restart-force',
    CLUSTER_COUNT: 'clusterCount',
    CLUSTER_PREFIX: 'cluster-server-',
    CLUSTER_SIGNAL: '++',
    RPC_ERROR_HANDLER: 'rpcErrorHandler',
    SERVER: 'server',
    CLIENT: 'client',
    STARTID: 'startId',
    STOP_SERVERS: 'stop_servers',
    SSH_CONFIG_PARAMS: 'ssh_config_params',
    DEFAULT_ROOT: '/pomelo-cluster',
    ZK_NODE_SEP: '::',
    ZK_NODE_COMMAND: 'cmd::',
    STOP_FLAG: 'stop_by_cmd',
    ZK: 'zookeeper',
    REDIS: 'redis',
    REDIS_REG_PREFIX: 'pomelo-regist:',
    REDIS_REG_RES_PREFIX: 'pomelo-regist-result:',
    REDIS_REG_SERVER_PREFIX: 'pomelo-server:',
    DEFAULT_SERVERTYPE: 'pomelo-server'
  },

  COMMAND: {
    TASKSET: 'taskset',
    KILL: 'kill',
    TASKKILL: 'taskkill',
    SSH: 'ssh'
  },

  PLATFORM: {
    WIN: 'win32',
    LINUX: 'linux'
  },

  LIFECYCLE: {
    BEFORE_STARTUP: 'beforeStartup',
    BEFORE_SHUTDOWN: 'beforeShutdown',
    AFTER_STARTUP: 'afterStartup',
    AFTER_STARTALL: 'afterStartAll'
  },

  SIGNAL: {
    FAIL: 0,
    OK: 1
  },

<<<<<<< HEAD
 TIME: {
   TIME_WAIT_STOP: 3 * 1000,
   TIME_WAIT_KILL: 5 * 1000,
   TIME_WAIT_RESTART: 5 * 1000,
   TIME_WAIT_COUNTDOWN: 10 * 1000,
   TIME_WAIT_MASTER_KILL: 2 * 60 * 1000,
   TIME_WAIT_MONITOR_KILL: 2 * 1000,
   TIME_WAIT_PING: 30 * 1000,
   TIME_WAIT_MAX_PING: 5 * 60 * 1000,
   DEFAULT_UDP_HEARTBEAT_TIME: 20 * 1000,
   DEFAULT_UDP_HEARTBEAT_TIMEOUT: 100 * 1000,
   DEFAULT_MQTT_HEARTBEAT_TIMEOUT: 90 * 1000,
   DEFAULT_ZK_CONNECT_TIMEOUT: 15 * 1000,
   DEFAULT_ZK_TIMEOUT: 5 * 1000,
   DEFAULT_SPIN_DELAY: 1000,
   DEFAULT_REDIS_CONNECT_TIMEOUT: 15 * 1000,
   DEFAULT_REDIS_REG: 5 * 1000,
   DEFAULT_REDIS_REG_UPDATE_INFO: 600 * 1000,
   DEFAULT_REDIS_EXPIRE: 15 * 1000,
   DEFAULT_REDIS_PING_TIMEOUT: 15 * 1000,
   DEFAULT_REDIS_PING: 60 * 1000
 },
=======
  TIME: {
    TIME_WAIT_STOP: 3 * 1000,
    TIME_WAIT_KILL: 5 * 1000,
    TIME_WAIT_RESTART: 5 * 1000,
    TIME_WAIT_COUNTDOWN: 10 * 1000,
    TIME_WAIT_MASTER_KILL: 2 * 60 * 1000,
    TIME_WAIT_MONITOR_KILL: 2 * 1000,
    TIME_WAIT_PING: 30 * 1000,
    TIME_WAIT_MAX_PING: 5 * 60 * 1000,
    DEFAULT_UDP_HEARTBEAT_TIME: 20 * 1000,
    DEFAULT_UDP_HEARTBEAT_TIMEOUT: 100 * 1000,
    DEFAULT_MQTT_HEARTBEAT_TIMEOUT: 90 * 1000,
    DEFAULT_ZK_CONNECT_TIMEOUT: 15 * 1000,
    DEFAULT_ZK_TIMEOUT: 5 * 1000,
    DEFAULT_SPIN_DELAY: 1000,
    DEFAULT_REDIS_CONNECT_TIMEOUT: 15 * 1000,
    DEFAULT_REDIS_REG: 5 * 1000,
    DEFAULT_REDIS_REG_UPDATE_INFO: 600 * 1000,
    DEFAULT_REDIS_EXPIRE: 15 * 1000,
    DEFAULT_REDIS_PING_TIMEOUT: 15 * 1000,
    DEFAULT_REDIS_PING: 60 * 1000
  },
>>>>>>> 54dcccb5

  RETRY: {
    CONNECT_RETRY: 3,
    RECONNECT_RETRY: 10000
  }
};<|MERGE_RESOLUTION|>--- conflicted
+++ resolved
@@ -108,30 +108,6 @@
     OK: 1
   },
 
-<<<<<<< HEAD
- TIME: {
-   TIME_WAIT_STOP: 3 * 1000,
-   TIME_WAIT_KILL: 5 * 1000,
-   TIME_WAIT_RESTART: 5 * 1000,
-   TIME_WAIT_COUNTDOWN: 10 * 1000,
-   TIME_WAIT_MASTER_KILL: 2 * 60 * 1000,
-   TIME_WAIT_MONITOR_KILL: 2 * 1000,
-   TIME_WAIT_PING: 30 * 1000,
-   TIME_WAIT_MAX_PING: 5 * 60 * 1000,
-   DEFAULT_UDP_HEARTBEAT_TIME: 20 * 1000,
-   DEFAULT_UDP_HEARTBEAT_TIMEOUT: 100 * 1000,
-   DEFAULT_MQTT_HEARTBEAT_TIMEOUT: 90 * 1000,
-   DEFAULT_ZK_CONNECT_TIMEOUT: 15 * 1000,
-   DEFAULT_ZK_TIMEOUT: 5 * 1000,
-   DEFAULT_SPIN_DELAY: 1000,
-   DEFAULT_REDIS_CONNECT_TIMEOUT: 15 * 1000,
-   DEFAULT_REDIS_REG: 5 * 1000,
-   DEFAULT_REDIS_REG_UPDATE_INFO: 600 * 1000,
-   DEFAULT_REDIS_EXPIRE: 15 * 1000,
-   DEFAULT_REDIS_PING_TIMEOUT: 15 * 1000,
-   DEFAULT_REDIS_PING: 60 * 1000
- },
-=======
   TIME: {
     TIME_WAIT_STOP: 3 * 1000,
     TIME_WAIT_KILL: 5 * 1000,
@@ -154,7 +130,6 @@
     DEFAULT_REDIS_PING_TIMEOUT: 15 * 1000,
     DEFAULT_REDIS_PING: 60 * 1000
   },
->>>>>>> 54dcccb5
 
   RETRY: {
     CONNECT_RETRY: 3,
