--- conflicted
+++ resolved
@@ -34,30 +34,6 @@
     COMPONENT: 'components'
   },
 
-<<<<<<< HEAD
- Reserved: {
- 	 BASE: 'base',
- 	 MAIN: 'main',
-   MASTER: 'master',
-   SERVERS: 'servers',
-   ENV: 'env',
-   CPU: 'cpu',
-   ENV_DEV: 'development',
-   ALL: 'all',
-   SERVER_TYPE: 'serverType',
-   SERVER_ID: 'serverId',
-   CURRENT_SERVER: 'curServer',
-   MODE: 'mode',
-   CLUSTER: 'clusters',
-   STAND_ALONE: 'stand-alone',
-   START: 'start',
-   AFTER_START: 'afterStart',
-   CRONS: 'crons',
-   ERROR_HANDLER: 'errorHandler',
-   GLOBAL_ERROR_HANDLER: 'globalErrorHandler',
-   AUTO_RESTART: 'auto-restart'
- },
-=======
   Reserved: {
     BASE: 'base',
     MAIN: 'main',
@@ -84,7 +60,6 @@
     CLUSTER_PREFIX: 'cluster-server-',
     CLUSTER_SIGNAL: '++'
   },
->>>>>>> 211e2dc8
 
   COMMAND: {
     TASKSET: 'taskset',
