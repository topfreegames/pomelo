--- conflicted
+++ resolved
@@ -33,13 +33,10 @@
     logger.debug('bind masterupdate for %j', this.app.serverId);
     this.zookeeper.on('onMasterUpdate', this.reconnect.bind(this));
   }
-<<<<<<< HEAD
 
-  registerDefaultModules(this.app);
-=======
-  if(!this.app.isMaster())
+  if(!this.app.isMaster()){
     registerDefaultModules(this.app);
->>>>>>> 7d6bd4e8
+  }
   this.startModules(cb);
 };
 
