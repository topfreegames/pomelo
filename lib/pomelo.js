--- conflicted
+++ resolved
@@ -84,11 +84,6 @@
  * monitors
  */
 Pomelo.monitors = {};
-<<<<<<< HEAD
-Pomelo.monitors.__defineGetter__('zookeepermonitor', load.bind(null, './monitors/zookeepermonitor'));
-Pomelo.monitors.__defineGetter__('redismonitor', load.bind(null, './monitors/redismonitor'));
-Pomelo.monitors.__defineGetter__('redismonitorlight', load.bind(null, './monitors/redismonitorlight'));
-=======
 Object.defineProperties(Pomelo.monitors, {
   zookeepermonitor: {
     get: _load('./monitors/zookeepermonitor')
@@ -100,7 +95,6 @@
     get: _load('./monitors/redismonitorlight')
   }
 });
->>>>>>> 54dcccb5
 
 /**
  * Create an pomelo application.
@@ -123,13 +117,6 @@
   if (!/\.js$/.test(filename)) {
     return;
   }
-<<<<<<< HEAD
-  var name = path.basename(filename, '.js');
-  var _load = load.bind(null, './components/', name);
-
-  Pomelo.components.__defineGetter__(name, _load);
-  Pomelo.__defineGetter__(name, _load);
-=======
 
   const name = path.basename(filename, '.js');
 
@@ -139,41 +126,24 @@
   Object.defineProperty(Pomelo, name, {
     get: _load('./components', name)
   });
->>>>>>> 54dcccb5
 });
 
 fs.readdirSync(`${__dirname}/filters/handler`).forEach((filename) => {
   if (!/\.js$/.test(filename)) {
     return;
   }
-<<<<<<< HEAD
-  var name = path.basename(filename, '.js');
-  var _load = load.bind(null, './filters/handler/', name);
-
-  Pomelo.filters.__defineGetter__(name, _load);
-  Pomelo.__defineGetter__(name, _load);
-=======
   const name = path.basename(filename, '.js');
 
   Object.defineProperty(Pomelo.filters, name, {
     get: _load('./filters/handler/', name)
   });
->>>>>>> 54dcccb5
 });
 
 fs.readdirSync(`${__dirname}/filters/rpc`).forEach((filename) => {
   if (!/\.js$/.test(filename)) {
     return;
   }
-<<<<<<< HEAD
-  var name = path.basename(filename, '.js');
-  var _load = load.bind(null, './filters/rpc/', name);
-
-  Pomelo.rpcFilters.__defineGetter__(name, _load);
-});
-=======
   const name = path.basename(filename, '.js');
->>>>>>> 54dcccb5
 
   Object.defineProperty(Pomelo.rpcFilters, name, {
     get: _load('./filters/rpc/', name)
