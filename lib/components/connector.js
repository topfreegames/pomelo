--- conflicted
+++ resolved
@@ -164,15 +164,7 @@
         logger.warn('try to response to a notify: %j', msg.route);
         return;
       }
-<<<<<<< HEAD
       resp = component.connector.compressMessage(msg.id, msg.route, resp);
-=======
-      resp = {
-        id: msg.id,
-        body: resp
-      };
-
->>>>>>> 4b70a7d1
       component.session.sendMessage(session.id, resp);
     }
   });
