--- conflicted
+++ resolved
@@ -153,14 +153,9 @@
         logger.warn('try to response to a notify: %j', msg.route);
         return;
       }
-<<<<<<< HEAD
       if(component.connector.composeResponse) {
         resp = component.connector.composeResponse(msg.id, msg.route, resp);
       }
-=======
-
-      resp = component.connector.composeResponse(msg.id, msg.route, resp);
->>>>>>> 6dd34175
       component.session.sendMessage(session.id, resp);
     }
   });
