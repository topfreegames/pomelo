--- conflicted
+++ resolved
@@ -1,10 +1,6 @@
 {
   "name":"pomelo",
-<<<<<<< HEAD
   "version":"0.3.0",
-=======
-  "version":"0.2.4",
->>>>>>> c1b7a8ac
   "private":false,
   "dependencies": {
     "socket.io":">=0.9.4",
@@ -15,15 +11,9 @@
     "cliff": ">=0.1.8",
     "mkdirp": "0.3.3",
     "pomelo-loader":"0.0.4",
-<<<<<<< HEAD
     "pomelo-rpc":"0.1.0",
     "pomelo-protocol":">=0.0.3",
     "pomelo-admin":"0.0.19",
-=======
-    "pomelo-rpc":"0.0.11",
-    "pomelo-protocol":"0.0.3",
-    "pomelo-admin":"0.0.18",
->>>>>>> c1b7a8ac
     "pomelo-monitor":">=0.3.5",
     "pomelo-logger": "0.0.2"
   },
