--- conflicted
+++ resolved
@@ -3,24 +3,6 @@
   "version": "0.2.5",
   "private": false,
   "dependencies": {
-<<<<<<< HEAD
-    "socket.io": ">=0.9.4",
-    "pomelo-sync": ">=0.0.1",
-    "async": ">=0.0.1",
-    "seq-queue": "0.0.5",
-    "crc": ">=0.0.1",
-    "cliff": ">=0.1.8",
-    "mkdirp": "0.3.3",
-    "pomelo-loader": "0.0.4",
-    "pomelo-rpc": "0.1.0",
-    "pomelo-protocol": "0.1.0",
-    "pomelo-admin": "0.0.19",
-    "pomelo-monitor": ">=0.3.5",
-    "pomelo-logger": "0.0.2",
-    "ws": ">=0.0.1",
-    "toobusy": ">=0.2.2",
-    "pomelo-protobuf": ">=0.3.0"
-=======
     "socket.io": "0.9.13",
     "pomelo-sync": "0.0.3",
     "async": "0.2.5",
@@ -30,12 +12,13 @@
     "mkdirp": "0.3.3",
     "pomelo-loader": "0.0.4",
     "pomelo-rpc": "0.1.0",
-    "pomelo-protocol": "0.0.3",
+    "pomelo-protocol": "0.1.0",
     "pomelo-admin": "0.1.0",
     "pomelo-monitor": "0.3.5",
     "pomelo-logger": "0.0.2",
-    "ws": "0.4.25"
->>>>>>> 7c110e17
+    "ws": "0.4.25",
+    "toobusy": "0.2.2",
+    "pomelo-protobuf": "0.3.0"
   },
   "bin": {
     "pomelo": "./bin/pomelo"
@@ -44,11 +27,7 @@
     "should": ">=0.0.1",
     "mocha": ">=0.0.1",
     "socket.io-client": ">=0.0.1",
-<<<<<<< HEAD
     "jscoverage": ">=0.0.1",
     "muk": ">=0.0.1"
-=======
-    "jscoverage": ">=0.0.1"
->>>>>>> 7c110e17
   }
 }